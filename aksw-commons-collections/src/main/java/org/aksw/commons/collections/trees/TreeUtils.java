--- conflicted
+++ resolved
@@ -30,7 +30,6 @@
 
 public class TreeUtils {
 
-<<<<<<< HEAD
     public static <T> T getRoot(T item, Function<? super T, ? extends T> predecessor) {
     	T result = findSuccessor(item, predecessor, (n, pred) -> pred == null);
     	return result;
@@ -58,7 +57,6 @@
         return result;
     }
 
-=======
     public static <T> T findAncestor(T node, Function<? super T, ? extends T> getParent, java.util.function.Predicate<T> predicate) {
         Objects.requireNonNull(node);
     	
@@ -79,7 +77,6 @@
 		T result = findAncestor(start, getParent, x -> getParent.apply(x) == null);
 		return result;
 	}
->>>>>>> 06796957
 
 
     public static <T> Multimap<T, T> groupByParent(Tree<T> tree, Collection<T> nodes, Multimap<T, T> result) {
